--- conflicted
+++ resolved
@@ -1,4 +1,3 @@
-<<<<<<< HEAD
 """
 Speakleash Package
 
@@ -10,381 +9,4 @@
 - dataset: Provides the SpeakleashDataset class for handling datasets in Speakleash.
 - structure_downloader: Provides the StructureDownloader class for downloading dataset structures in Speakleash.
 """
-from .core import Speakleash
-=======
-import requests
-import json
-from tqdm import tqdm
-import os
-from lm_dataformat import Reader
-import hashlib
-from datetime import datetime
-import glob
-import tempfile
-
-class StructureDownloader(object):
-
-    def __init__(self, replicate_dir):
-        self.replicate_dir = replicate_dir
-
-    def _remove_old_files(self, url):
-        
-        hash = hashlib.md5(url.encode('utf-8')).hexdigest()
-        filter = os.path.join(self.replicate_dir, hash + "-*.json")
-        files = glob.glob(filter)
-        for f in files:
-            try:
-                os.remove(f)
-            except:
-                pass
-
-        return
-
-    def get_structure(self, url, hourly = True):
-
-        now = datetime.now()
-        data = None
-
-        if hourly:
-            ts = now.strftime("-%m_%d_%y_%H")
-        else:
-            ts = now.strftime("-%m_%d_%y")
-
-        hash = hashlib.md5(url.encode('utf-8')).hexdigest()
-        file = os.path.join(self.replicate_dir, hash + ts + ".json")
-
-        if os.path.exists(file):
-            try:
-                with open(file, 'r') as f:
-                    data = json.load(f)
-                return data
-            except:
-                pass
-
-        self._remove_old_files(url)
-
-        try:
-            r = requests.get(url)
-            if r.ok:
-                data = json.loads(r.text)
-        except:
-            pass
-
-        try:
-            with open(file, 'w') as f:
-                json.dump(data, f)
-        except:
-            pass
-        
-        return data
-
-
-class CategoryManager(object):
-
-    def __init__(self):
-
-        self.temp_dir = os.path.join(tempfile.gettempdir(), "speakleash")
-
-        if not os.path.exists(self.temp_dir):
-            os.makedirs(self.temp_dir, exist_ok=True)
-
-        self.categories_pl = self.__categories("pl")
-        self.categories_en = self.__categories("en")
-        
-    def __categories(self, lang = "pl"):
-
-        url = ""
-        categories = []
-
-        if lang == "pl":
-            url = "https://speakleash.space/datasets_text/categories_pl.txt"
-
-        if lang == "en":
-            url = "https://speakleash.space/datasets_text/categories_en.txt"
-
-        if url:
-
-            if os.path.exists(os.path.join(self.temp_dir, lang + "_categories.txt")):
-                with open(os.path.join(self.temp_dir, lang + "_categories.txt"), 'r') as f:
-                    categories = f.readlines()
-                    categories = [line.strip() for line in categories]
-                return categories
-
-            try:
-                data = ""
-                r = requests.get(url)
-                r.encoding = 'utf-8' 
-                if r.ok:
-                    data = r.text
-            except:
-                pass
-
-            categories = data.split("\n")
-        
-            with open(os.path.join(self.temp_dir, lang + "_categories.txt"), encoding="utf-8", mode = 'w') as f:
-                for c in categories:
-                    f.write(c + "\n")
-
-        return categories
-    
-    def categories(self, lang = "pl"):
-
-        if lang == "pl":
-            return self.categories_pl
-        if lang == "en":
-            return self.categories_en
-        
-        return []
-    
-    def __get_pl_category(self, name, lang ):
-
-        index = None
-
-        if lang == "en":
-            try:
-                index = self.categories_en.index(name)
-            except:
-                pass
-
-        if index is not None:
-            return self.categories_pl[index]
-
-        return None
-    
-    def check_category(self, meta, categories, cf, lang = "pl"):
-
-        if not meta:
-            return False
-        
-        if len(categories) == 0:
-            return False
-        
-        for category in categories:
-            
-            category_pl = None
-            if lang != "pl":
-                category_pl = self.__get_pl_category(category, lang)
-            else:
-                category_pl = category
-
-            if category_pl:
-                meta_categories = meta.get("category", {})
-                for meta_category in meta_categories:
-                    if meta_category.upper() == category_pl.upper():
-                        if meta_categories[meta_category] >= cf:
-                            return True 
-
-        return False
-
-
-class Speakleash(object):
-
-    def __init__(self, replicate_dir, lang = "pl"):
-        
-        self.replicate_dir = replicate_dir
-        self.datasets = []
-
-        url = "https://speakleash.space/datasets_text/"
-        structure_file = "speakleash.json"
-
-        if lang == "hr":
-            url = "https://speakleash.space/datasets_text_hr/"
-            structure_file = "speakleash_hr.json"
-
-        names = StructureDownloader(replicate_dir).get_structure(url + structure_file)
-
-        if names:      
-            for item in names:
-                if "name" in item:
-                    self.datasets.append(SpeakleashDataset(item["name"], url, self.replicate_dir))
-
-    def get(self, name, url = None):
-
-        if url:
-            return SpeakleashDataset(name, url, self.replicate_dir)
-        else:
-            for d in self.datasets:
-                if d.name == name:
-                    return d
-            return None
-
-class SpeakleashDataset(object):
-
-    def __init__(self, name, url, replicate_dir):
-        self.url = url
-        self.name = name
-        self.replicate_dir = replicate_dir
-        self.manifest = self._download_manifest()
-
-    def _download_file(self, file_name):
-
-        ok = True
-        url = self.url + self.name + ".jsonl.zst"
-        file_path = os.path.join(self.replicate_dir, file_name)
-
-        response = requests.get(url, stream=True)
-        total_size_in_bytes = int(response.headers.get('content-length', 0))
-        block_size = 1024
-        progress_bar = tqdm(total=total_size_in_bytes, unit='iB', unit_scale=True)
-        with open(file_path, 'wb') as file:
-            for data in response.iter_content(block_size):
-                progress_bar.update(len(data))
-                file.write(data)
-        progress_bar.close()
-        if total_size_in_bytes != 0 and progress_bar.n != total_size_in_bytes:
-            ok = False
-
-        return ok
-
-    def _download_manifest(self):
-
-        data =StructureDownloader(self.replicate_dir).get_structure(self.url + self.name + ".manifest")
-
-        if data:
-            return data
-        else:
-            print("Error downloading manifest {0}".format(self.url + self.name + ".manifest"))
- 
-        return {}
-
-    @property
-    def characters(self):
-        s = self.manifest.get("stats",{}).get("characters",0)
-        return s
-    
-
-    @property
-    def quality_metrics(self):
-        h = self.manifest.get("stats",{}).get("quality",{}).get("HIGH",0)
-        l = self.manifest.get("stats",{}).get("quality",{}).get("LOW",0)
-        m = self.manifest.get("stats",{}).get("quality",{}).get("MEDIUM",0)
-        return not (h==0 and m==0 and l==0)
-    
-    @property
-    def categorization(self):
-        category = self.manifest.get("category=95%",{})
-        for c in category:
-            if category[c] > 0:
-                return True
-        return False
-     
-    @property
-    def categories(self):
-        category = self.manifest.get("category=95%",{})
-        return category
-
-    @property
-    def quality(self):
-        return self.manifest.get("stats",{}).get("quality",{})
-
-    @property
-    def documents(self):
-        s = self.manifest.get("stats",{}).get("documents",0)
-        return s
-
-    @property
-    def stopwords(self):
-        s = self.manifest.get("stats",{}).get("stopwords",0)
-        return s
-
-    @property
-    def nouns(self):
-        return self.manifest.get("stats",{}).get("nouns",[])
-
-    @property
-    def verbs(self):
-        return self.manifest.get("stats",{}).get("verbs",[])
-
-    @property
-    def symbols(self):
-        return self.manifest.get("stats",{}).get("symbols",[])
-
-    @property
-    def punctuations(self):
-        return self.manifest.get("stats",{}).get("punctuations",[])
-
-    @property
-    def sentences(self):
-        return self.manifest.get("stats",{}).get("sentences",[])
-
-    @property
-    def words(self):
-        return self.manifest.get("stats",{}).get("words",[])
-
-    @property
-    def description(self):
-        return self.manifest.get("description","")
-
-    @property
-    def license(self):
-        return self.manifest.get("license","")
-
-    @property
-    def category(self):
-        return self.manifest.get("category","")
-
-    @property
-    def sources (self):
-        return self.manifest.get("sources",{})
-
-
-    @property
-    def jsonl_zst_file_size(self):
-        return self.manifest.get("file_size",0)
-
-
-    def check_file(self):
-
-        if not os.path.exists(self.replicate_dir):
-            os.makedirs(self.replicate_dir, exist_ok=True)
-
-        file_name_json_zst = os.path.join(self.name + ".jsonl.zst")
-        file_path_json_zst = os.path.join(self.replicate_dir, file_name_json_zst)
-        file_json_zst_exists = False
-
-        if os.path.exists(file_path_json_zst):
-            file_size = os.path.getsize(file_path_json_zst)
-            if file_size == self.jsonl_zst_file_size:
-                file_json_zst_exists = True
-
-        if not file_json_zst_exists:
-            if not self._download_file(file_name_json_zst):
-                return False, ""
-
-        return True, file_path_json_zst
-
-
-    @property
-    def samples(self):
-        data =StructureDownloader(self.replicate_dir).get_structure(self.url + self.name + ".sample", False)
-        if data:
-            return data
-        return []
-
-    @property
-    def ext_data(self):
-
-        ok, file_path_json_zst = self.check_file()
-        if not ok:
-            return None
-
-        rdr = Reader(file_path_json_zst)
-        return rdr.stream_data(get_meta=True)
-
-    @property
-    def data(self):
-
-        ok, file_path_json_zst = self.check_file()
-        if not ok:
-            return None
-
-        rdr = Reader(file_path_json_zst)
-        return rdr.stream_data()
-
-    def __repr__(self):
-        return "SpeakleashDataset([{0},{1},{2}])".format(self.name, self.url, self.characters)
-
-    def __str__(self):
-        return "name: {0}, url: {1}, characters: {2}".format(self.name, self.url, self.characters)
-    
->>>>>>> 1f21cf0e
+from .core import Speakleash